/**
 * Main application file
 *
 * This file is part of pdf-presenter-console.
 *
 * pdf-presenter-console is free software; you can redistribute it and/or
 * modify it under the terms of the GNU General Public License as published by
 * the Free Software Foundation; version 3 of the License.
 *
 * pdf-presenter-console is distributed in the hope that it will be useful, but
 * WITHOUT ANY WARRANTY; without even the implied warranty of MERCHANTABILITY
 * or FITNESS FOR A PARTICULAR PURPOSE.  See the GNU General Public License for
 * more details.
 *
 * You should have received a copy of the GNU General Public License along with
 * pdf-presenter-console; if not, write to the Free Software Foundation, Inc.,
 * 51 Franklin St, Fifth Floor, Boston, MA  02110-1301  USA
 */

using Gtk;

namespace org.westhoffswelt.pdfpresenter {
    /**
     * Pdf Presenter Console main application class
     *
     * This class contains the main method as well as all the logic needed for
     * initializing the application, like commandline parsing and window creation.
     */
    public class Application: GLib.Object {
        /**
         * Window which shows the current slide in fullscreen
         *
         * This window is supposed to be shown on the beamer
         */
        private PresentationWindow presentation_window;

        /**
         * Presenter window showing the current and the next slide as well as
         * different other meta information useful for the person giving the
         * presentation.
         */
        private PresenterWindow presenter_window;

        /**
         * Global mutex used by all threads, to lock the operations on the poppler
         * library, which is unfortunately not threadsafe, therefore only one
         * poppler call at a time is possible.
         */
        public static GLib.Mutex poppler_mutex = new GLib.Mutex();

        /**
<<<<<<< HEAD
         * Commandline option parser entry definitions
         */
        const OptionEntry[] options = {
            { "duration", 'd', 0, OptionArg.INT, ref Options.duration, "Duration in minutes of the presentation used for timer display. (Default 45 minutes)", "N" },
            { "last-minutes", 'l', 0, OptionArg.INT, ref Options.last_minutes, "Time in minutes, from which on the timer changes its color. (Default 5 minutes)", "N" },
            { "current-size", 'u', 0, OptionArg.INT, ref Options.current_size, "Percentage of the presenter screen to be used for the current slide. (Default 60)", "N" },
            { "switch-screens", 's', 0, 0, ref Options.display_switch, "Switch the presentation and the presenter screen.", null },
            { "disable-cache", 'c', 0, 0, ref Options.disable_caching, "Disable caching and pre-rendering of slides to save memory on cost of speed.", null },
=======
         * Commandline option specifying if the presenter and presentation screen
         * should be switched.
         */
        public static bool display_switch = false;
        
        /**
         * Commandline option which allows the complete disabling of slide caching
         */
        public static bool disable_caching = false;

        /**
         * Commandline option providing the talk duration, which will be used to
         * display a timer
         */
        public static uint duration = 45;

        /**
         * Commandline option providing the time from which on the timer should
         * change its color.
         */
        public static uint last_minutes = 5;

        /**
         * Commandline option providing the size of the current slide in
         * the presenter window
         */
        public static uint current_size = 60;

        /**
         * Commandline option parser entry definitions
         */
        const OptionEntry[] options = {
            { "duration", 'd', 0, OptionArg.INT, ref Application.duration, "Duration in minutes of the presentation used for timer display. (Default 45 minutes)", "N" },
            { "last-minutes", 'l', 0, OptionArg.INT, ref Application.last_minutes, "Time in minutes, from which on the timer changes its color. (Default 5 minutes)", "N" },
            { "current-size", 'u', 0, OptionArg.INT, ref Application.current_size, "Percentage of the presenter screen to be used for the current slide. (Default 60)", "N" },
            { "switch-screens", 's', 0, 0, ref Application.display_switch, "Switch the presentation and the presenter screen.", null },
            { "disable-cache", 'c', 0, 0, ref Application.disable_caching, "Disable caching and pre-rendering of slides to save memory at the cost of speed.", null },
>>>>>>> 3947dcbd
            { null }
        };

        /**
         * Parse the commandline and apply all found options to there according
         * static class members.
         *
         * On error the usage help is shown and the application terminated with an
         * errorcode 1
         */
        protected void parse_command_line_options( string[] args ) {
            var context = new OptionContext( "<pdf-file>" );

            context.add_main_entries( options, null );
            
            try {
                context.parse( ref args );
            }
            catch( OptionError e ) {
                stderr.printf( "\n%s\n\n", e.message );
                stderr.printf( "%s", context.get_help( true, null ) );
                Posix.exit( 1 );
            }

            if ( args.length != 2 ) {
                stderr.printf( "%s", context.get_help( true, null ) );
                Posix.exit( 1 );
            }
        }

        /**
         * Main application function, which instantiates the windows and
         * initializes the Gtk system.
         */
        public void run( string[] args ) {
            stdout.printf( "Pdf-Presenter-Console Version 1.1.1 Copyright 2009-2010 Jakob Westhoff\n" );

            Gdk.threads_init();
            Gtk.init( ref args );

            this.parse_command_line_options( args );

            stdout.printf( "Initializing pdf rendering...\n" );
            
            int presenter_monitor, presentation_monitor;
            if ( Options.display_switch != true ) {
                presenter_monitor    = 0;
                presentation_monitor = 1;
            }
            else {
                presenter_monitor    = 1;
                presentation_monitor = 0;
            }

            var controller = new PresentationController();
            var cache_status = new CacheStatus();

            if ( Gdk.Screen.get_default().get_n_monitors() > 1 ) {
                this.presenter_window = new PresenterWindow( args[1], presenter_monitor );
                controller.register_controllable( this.presenter_window );
                this.presenter_window.set_cache_observer( cache_status );
            }
            else {
                stdout.printf( "Only one screen detected falling back to simple presentation mode.\n" );
                presentation_monitor = 0;
            }

            this.presentation_window = new PresentationWindow( args[1], presentation_monitor );

            controller.register_controllable( this.presentation_window );
            this.presentation_window.set_cache_observer( cache_status );

            // The windows are always displayed at last to be sure all caches have
            // been created at this point.
            this.presentation_window.show_all();
            
            if ( this.presenter_window != null ) {
                this.presenter_window.show_all();
            }

            Gdk.threads_enter();
            Gtk.main ();
            Gdk.threads_leave();
        }

        /**
         * Basic application entry point
         */
        public static int main ( string[] args ) {
            var application = new Application();
            application.run( args );

            return 0;
        }
    }
}<|MERGE_RESOLUTION|>--- conflicted
+++ resolved
@@ -49,7 +49,6 @@
         public static GLib.Mutex poppler_mutex = new GLib.Mutex();
 
         /**
-<<<<<<< HEAD
          * Commandline option parser entry definitions
          */
         const OptionEntry[] options = {
@@ -58,45 +57,6 @@
             { "current-size", 'u', 0, OptionArg.INT, ref Options.current_size, "Percentage of the presenter screen to be used for the current slide. (Default 60)", "N" },
             { "switch-screens", 's', 0, 0, ref Options.display_switch, "Switch the presentation and the presenter screen.", null },
             { "disable-cache", 'c', 0, 0, ref Options.disable_caching, "Disable caching and pre-rendering of slides to save memory on cost of speed.", null },
-=======
-         * Commandline option specifying if the presenter and presentation screen
-         * should be switched.
-         */
-        public static bool display_switch = false;
-        
-        /**
-         * Commandline option which allows the complete disabling of slide caching
-         */
-        public static bool disable_caching = false;
-
-        /**
-         * Commandline option providing the talk duration, which will be used to
-         * display a timer
-         */
-        public static uint duration = 45;
-
-        /**
-         * Commandline option providing the time from which on the timer should
-         * change its color.
-         */
-        public static uint last_minutes = 5;
-
-        /**
-         * Commandline option providing the size of the current slide in
-         * the presenter window
-         */
-        public static uint current_size = 60;
-
-        /**
-         * Commandline option parser entry definitions
-         */
-        const OptionEntry[] options = {
-            { "duration", 'd', 0, OptionArg.INT, ref Application.duration, "Duration in minutes of the presentation used for timer display. (Default 45 minutes)", "N" },
-            { "last-minutes", 'l', 0, OptionArg.INT, ref Application.last_minutes, "Time in minutes, from which on the timer changes its color. (Default 5 minutes)", "N" },
-            { "current-size", 'u', 0, OptionArg.INT, ref Application.current_size, "Percentage of the presenter screen to be used for the current slide. (Default 60)", "N" },
-            { "switch-screens", 's', 0, 0, ref Application.display_switch, "Switch the presentation and the presenter screen.", null },
-            { "disable-cache", 'c', 0, 0, ref Application.disable_caching, "Disable caching and pre-rendering of slides to save memory at the cost of speed.", null },
->>>>>>> 3947dcbd
             { null }
         };
 
