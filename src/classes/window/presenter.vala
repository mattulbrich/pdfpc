/**
 * Presentater window
 *
 * This file is part of pdfpc.
 *
 * Copyright (C) 2010-2011 Jakob Westhoff <jakob@westhoffswelt.de>
 * Copyright 2011-2012 David Vilar
 * Copyright 2012, 2015 Robert Schroll
 * Copyright 2012, 2015 Andreas Bilke
 * Copyright 2013 Gabor Adam Toth
 * Copyright 2015 Andy Barry
 *
 * This program is free software; you can redistribute it and/or modify
 * it under the terms of the GNU General Public License as published by
 * the Free Software Foundation; either version 2 of the License, or
 * (at your option) any later version.
 *
 * This program is distributed in the hope that it will be useful,
 * but WITHOUT ANY WARRANTY; without even the implied warranty of
 * MERCHANTABILITY or FITNESS FOR A PARTICULAR PURPOSE.  See the
 * GNU General Public License for more details.
 *
 * You should have received a copy of the GNU General Public License along
 * with this program; if not, write to the Free Software Foundation, Inc.,
 * 51 Franklin Street, Fifth Floor, Boston, MA 02110-1301 USA.
 */

namespace pdfpc.Window {
    /**
     * Window showing the currently active and next slide.
     *
     * Other useful information like time slide count, ... can be displayed here as
     * well.
     */
    public class Presenter : Fullscreen, Controllable {
        /**
         * The registered PresentationController
         */
        public PresentationController presentation_controller { get; protected set; }

        /**
         * Only handle links and annotations on the current_view
         */
        public View.Pdf main_view {
            get {
                return this.current_view as View.Pdf;
            }
        }

        /**
         * View showing the current slide
         */
        protected View.Base current_view;

        /**
         * View showing a preview of the next slide
         */
        protected View.Base next_view;

        /**
         * Small views for (non-user) next slides
         */
        protected View.Base strict_next_view;
        protected View.Base strict_prev_view;

        /**
         * Timer for the presenation
         */
        protected TimerLabel? timer;

        /**
         * Slide progress label ( eg. "23/42" )
         */
        protected Gtk.Entry slide_progress;

        protected Gtk.ProgressBar prerender_progress;

        /**
         * Indication that the slide is blanked (faded to black)
         */
        protected Gtk.Image blank_icon;

        /**
         * Indication that the presentation display is frozen
         */
        protected Gtk.Image frozen_icon;

        /**
         * Indication that the timer is paused
         */
        protected Gtk.Image pause_icon;

        /**
         * Text box for displaying notes for the slides
         */
        protected Gtk.TextView notes_view;

        /**
         * The overview of slides
         */
        protected Overview overview = null;

        /**
         * The Stack containing the slides view and the overview.
         */
        protected Gtk.Stack slide_stack;

        /**
         * Number of slides inside the presentation
         *
         * This value is needed a lot of times therefore it is retrieved once
         * and stored here for performance and readability reasons.
         */
        protected uint slide_count;

        /**
         * Metadata of the slides
         */
        protected Metadata.Pdf metadata;

        /**
         * Width of next/notes area
         **/
        protected int next_allocated_width;

        /**
         * Base constructor instantiating a new presenter window
         */
        public Presenter(Metadata.Pdf metadata, int screen_num,
            PresentationController presentation_controller) {
            base(screen_num);
            this.role = "presenter";
            this.title = "pdfpc - presenter (%s)".printf(metadata.get_document().get_title());

            this.destroy.connect((source) => presentation_controller.quit());

            this.presentation_controller = presentation_controller;
            this.presentation_controller.update_request.connect(this.update);
            this.presentation_controller.edit_note_request.connect(this.edit_note);
            this.presentation_controller.ask_goto_page_request.connect(this.ask_goto_page);
            this.presentation_controller.show_overview_request.connect(this.show_overview);
            this.presentation_controller.hide_overview_request.connect(this.hide_overview);
            this.presentation_controller.increase_font_size_request.connect(this.increase_font_size);
            this.presentation_controller.decrease_font_size_request.connect(this.decrease_font_size);

            this.metadata = metadata;

            // We need the value of 90% height a lot of times. Therefore store it
            // in advance
            var bottom_position = (int) Math.floor(this.screen_geometry.height * 0.9);
            var bottom_height = this.screen_geometry.height - bottom_position;

            // In most scenarios the current slide is displayed bigger than the
            // next one. The option current_size represents the width this view
            // should use as a percentage value. The maximal height is 90% of
            // the screen, as we need a place to display the timer and slide
            // count.
            Gdk.Rectangle current_scale_rect;
            int current_allocated_width = (int) Math.floor(
                this.screen_geometry.width * Options.current_size / (double) 100);
            this.current_view = new View.Pdf.from_metadata(
                metadata,
                current_allocated_width,
                (int) Math.floor(Options.current_height * bottom_position / (double) 100),
                Metadata.Area.NOTES,
                Options.black_on_end,
                true,
                this.presentation_controller,
                out current_scale_rect
            );

            // The next slide is right to the current one and takes up the
            // remaining width
            //Requisition cv_requisition;
            //this.current_view.size_request(out cv_requisition);
            //current_allocated_width = cv_requisition.width;
            Gdk.Rectangle next_scale_rect;
            var next_allocated_width = this.screen_geometry.width - current_allocated_width - 4;
            this.next_allocated_width = next_allocated_width;
            // We leave a bit of margin between the two views
            this.next_view = new View.Pdf.from_metadata(
                metadata,
                next_allocated_width,
                (int) Math.floor(Options.next_height * bottom_position / (double)100 ),
                Metadata.Area.CONTENT,
                true,
                false,
                this.presentation_controller,
                out next_scale_rect
            );

            this.strict_next_view = new View.Pdf.from_metadata(
                metadata,
                (int) Math.floor(0.5 * current_allocated_width),
                (int) Math.floor(0.19 * bottom_position) - 2,
                Metadata.Area.CONTENT,
                true,
                false,
                this.presentation_controller,
                out next_scale_rect
            );
            this.strict_prev_view = new View.Pdf.from_metadata(
                metadata,
                (int) Math.floor(0.5 * current_allocated_width),
                (int) Math.floor(0.19 * bottom_position) - 2,
                Metadata.Area.CONTENT,
                true,
                false,
                this.presentation_controller,
                out next_scale_rect
            );

            // TextView for notes in the slides
            this.notes_view = new Gtk.TextView();
<<<<<<< HEAD
            this.notes_view.name = "notesView";
=======
            this.notes_view.set_size_request(next_allocated_width, -1);
>>>>>>> b5517999
            this.notes_view.editable = false;
            this.notes_view.cursor_visible = false;
            this.notes_view.wrap_mode = Gtk.WrapMode.WORD;
            this.notes_view.buffer.text = "";
            this.notes_view.key_press_event.connect(this.on_key_press_notes_view);
            if (this.metadata.font_size >= 0) {
                Pango.FontDescription font_desc = get_notes_font_description();

                font_desc.set_size(this.metadata.font_size);
                this.notes_view.override_font(font_desc);
            }

            // Initial font needed for the labels
            var font = Pango.FontDescription.from_string("Verdana");
            var absoluteSize = Math.floor(bottom_height * 0.6 * Pango.SCALE);
            font.set_absolute_size(absoluteSize);

            // The countdown timer is centered in the 90% bottom part of the screen
            // It takes 3/4 of the available width
            this.timer = this.presentation_controller.getTimer();
            this.timer.set_justify(Gtk.Justification.CENTER);
            this.timer.override_font(font);


            // The slide counter is centered in the 90% bottom part of the screen
            // It takes 1/4 of the available width on the right
            this.slide_progress = new Gtk.Entry();
            this.slide_progress.set_alignment(1f);
            this.slide_progress.override_font(font);
            this.slide_progress.sensitive = false;
            this.slide_progress.has_frame = false;
            this.slide_progress.key_press_event.connect(this.on_key_press_slide_progress);

            this.prerender_progress = new Gtk.ProgressBar();
            this.prerender_progress.name = "prerenderProgress";
            this.prerender_progress.show_text = true;
            this.prerender_progress.text = "Prerendering...";
            this.prerender_progress.no_show_all = true;

            int icon_height = bottom_height - 10;

            this.blank_icon = this.load_icon("blank.svg", icon_height);
            this.frozen_icon = this.load_icon("snow.svg", icon_height);
            this.pause_icon = this.load_icon("pause.svg", icon_height);

            this.add_events(Gdk.EventMask.KEY_PRESS_MASK);
            this.add_events(Gdk.EventMask.BUTTON_PRESS_MASK);
            this.add_events(Gdk.EventMask.SCROLL_MASK);

            this.key_press_event.connect(this.presentation_controller.key_press);
            this.button_press_event.connect(this.presentation_controller.button_press);
            this.scroll_event.connect(this.presentation_controller.scroll);

            // Store the slide count once
            this.slide_count = metadata.get_slide_count();

            this.overview = new Overview(this.metadata, this.presentation_controller, this);
            this.overview.set_n_slides(this.presentation_controller.user_n_slides);
            this.presentation_controller.set_overview(this.overview);
            this.presentation_controller.register_controllable(this);

            // Enable the render caching if it hasn't been forcefully disabled.
            if (!Options.disable_caching) {
                ((Renderer.Caching) this.current_view.get_renderer()).cache =
                    Renderer.Cache.create(metadata);
                ((Renderer.Caching) this.next_view.get_renderer()).cache =
                    Renderer.Cache.create(metadata);
                ((Renderer.Caching) this.strict_next_view.get_renderer()).cache =
                    Renderer.Cache.create(metadata);
                ((Renderer.Caching)this.strict_prev_view.get_renderer()).cache =
                    Renderer.Cache.create(metadata);
            }

            this.build_layout();
        }

        public override void show() {
            base.show();
            Gtk.Allocation allocation;
            this.get_allocation(out allocation);
            this.overview.set_available_space(allocation.width,
                (int) Math.floor(allocation.height * 0.9));
        }

        protected Gtk.Image load_icon(string filename, int icon_height) {

            // attempt to load from a local path (if the user hasn't installed)
            // if that fails, attempt to load from the global path
            string load_icon_path = Path.build_filename(Paths.SOURCE_PATH, "icons", filename);
            File icon_file = File.new_for_path(load_icon_path);
            if (!icon_file.query_exists()) {
                load_icon_path = Path.build_filename(Paths.ICON_PATH, filename);
            }

            Gtk.Image icon;
            try {
                Gdk.Pixbuf pixbuf = new Gdk.Pixbuf.from_file_at_size(load_icon_path,
                    (int) Math.floor(1.06 * icon_height), icon_height);
                icon = new Gtk.Image.from_pixbuf(pixbuf);
                icon.no_show_all = true;
            } catch (Error e) {
                stderr.printf("Warning: Could not load icon %s (%s)\n", load_icon_path, e.message);
                icon = new Gtk.Image.from_icon_name("image-missing", Gtk.IconSize.LARGE_TOOLBAR);
            }
            return icon;
        }

        protected void build_layout() {
            Gtk.Box slide_views = new Gtk.Box(Gtk.Orientation.HORIZONTAL, 4);

            var strict_views = new Gtk.Box(Gtk.Orientation.HORIZONTAL, 0);
            strict_views.pack_start(this.strict_prev_view, false, false, 0);
            strict_views.pack_end(this.strict_next_view, false, false, 0);

            this.current_view.halign = Gtk.Align.CENTER;
            this.current_view.valign = Gtk.Align.CENTER;

            var current_view_and_stricts = new Gtk.Box(Gtk.Orientation.VERTICAL, 2);
            current_view_and_stricts.pack_start(current_view, false, false, 2);
            current_view_and_stricts.pack_start(strict_views, false, false, 2);


            slide_views.pack_start(current_view_and_stricts, true, true, 0);

            var nextViewWithNotes = new Gtk.Box(Gtk.Orientation.VERTICAL, 0);
            nextViewWithNotes.set_size_request(this.next_allocated_width, -1);
            this.next_view.halign = Gtk.Align.CENTER;
            this.next_view.valign = Gtk.Align.CENTER;
            nextViewWithNotes.pack_start(next_view, false, false, 0);
            var notes_sw = new Gtk.ScrolledWindow(null, null);
            notes_sw.set_size_request(this.next_allocated_width, -1);
            notes_sw.add(this.notes_view);
            notes_sw.set_policy(Gtk.PolicyType.AUTOMATIC, Gtk.PolicyType.AUTOMATIC);
            nextViewWithNotes.pack_start(notes_sw, true, true, 5);
            slide_views.pack_start(nextViewWithNotes, true, true, 0);

            this.overview.halign = Gtk.Align.CENTER;
            this.overview.valign = Gtk.Align.CENTER;

            this.slide_stack = new Gtk.Stack();
            this.slide_stack.add_named(slide_views, "slides");
            this.slide_stack.add_named(this.overview, "overview");
            this.slide_stack.homogeneous = true;

            var bottom_row = new Gtk.Box(Gtk.Orientation.HORIZONTAL, 0);
            bottom_row.homogeneous = true;

            var status = new Gtk.Box(Gtk.Orientation.HORIZONTAL, 2);
            status.pack_start(this.blank_icon, false, false, 0);
            status.pack_start(this.frozen_icon, false, false, 0);
            status.pack_start(this.pause_icon, false, false, 0);

            this.timer.halign = Gtk.Align.CENTER;
            this.timer.valign = Gtk.Align.CENTER;

            var progress_alignment = new Gtk.Box(Gtk.Orientation.HORIZONTAL, 0);
            progress_alignment.expand = false;
            progress_alignment.pack_end(this.slide_progress);
            this.prerender_progress.vexpand = false;
            this.prerender_progress.valign = Gtk.Align.CENTER;
            progress_alignment.pack_end(this.prerender_progress, true, true, 0);

            bottom_row.pack_start(status, true, true, 0);
            bottom_row.pack_start(this.timer, true, true, 0);
            bottom_row.pack_end(progress_alignment, true, true, 0);

            Gtk.Box full_layout = new Gtk.Box(Gtk.Orientation.VERTICAL, 0);
            full_layout.set_size_request(this.screen_geometry.width, this.screen_geometry.height);
            full_layout.pack_start(this.slide_stack, true, true, 0);
            full_layout.pack_end(bottom_row, false, false, 0);

            this.add(full_layout);
        }

        /**
         * Update the slide count view
         */
        protected void update_slide_count() {
            this.custom_slide_count(this.presentation_controller.current_user_slide_number + 1);
        }

        public void custom_slide_count(int current) {
            int total = this.presentation_controller.get_end_user_slide();
            this.slide_progress.set_text("%d/%u".printf(current, total));
        }

        public void update() {
            int current_slide_number = this.presentation_controller.current_slide_number;
            int current_user_slide_number = this.presentation_controller.current_user_slide_number;
            try {
                this.current_view.display(current_slide_number);
                this.next_view.display(this.metadata.user_slide_to_real_slide(
                    current_user_slide_number + 1));
                if (this.presentation_controller.skip_next()) {
                    this.strict_next_view.display(current_slide_number + 1, true);
                } else {
                    this.strict_next_view.fade_to_black();
                }
                if (this.presentation_controller.skip_previous()) {
                    this.strict_prev_view.display(current_slide_number - 1, true);
                } else {
                    this.strict_prev_view.fade_to_black();
                }
            }
            catch( Renderer.RenderError e ) {
                error("The pdf page %d could not be rendered: %s", current_slide_number, e.message);
            }
            this.update_slide_count();
            this.update_note();
            if (this.timer.is_paused())
                this.pause_icon.show();
            else
                this.pause_icon.hide();
            if (this.presentation_controller.faded_to_black)
                this.blank_icon.show();
            else
                this.blank_icon.hide();
            if (this.presentation_controller.frozen)
                this.frozen_icon.show();
            else
                this.frozen_icon.hide();
            this.faded_to_black = false;
        }

        /**
         * Display a specific page
         */
        public void goto_page(int page_number) {
            try {
                this.current_view.display(page_number);
                this.next_view.display(page_number + 1);
            } catch( Renderer.RenderError e ) {
                error("The pdf page %d could not be rendered: %s", page_number, e.message);
            }

            this.update_slide_count();
            this.update_note();
            this.blank_icon.hide();
        }

        /**
         * Ask for the page to jump to
         */
        public void ask_goto_page() {
            this.slide_progress.set_text("/%u".printf(this.presentation_controller.user_n_slides));
            this.slide_progress.sensitive = true;
            this.slide_progress.grab_focus();
            this.slide_progress.set_position(0);
            this.presentation_controller.set_ignore_input_events(true);
        }

        /**
         * Handle key events for the slide_progress entry field
         */
        protected bool on_key_press_slide_progress(Gtk.Widget source, Gdk.EventKey key) {
            if (key.keyval == Gdk.Key.Return) {
                // Try to parse the input
                string input_text = this.slide_progress.text;
                int destination = int.parse(input_text.substring(0, input_text.index_of("/")));
                this.slide_progress.sensitive = false;
                this.presentation_controller.set_ignore_input_events(false);
                if (destination != 0)
                    this.presentation_controller.goto_user_page(destination);
                else
                    this.update_slide_count(); // Reset the display we had before
                return true;
            } else {
                return false;
            }
        }

        /**
         * Edit a note. Basically give focus to notes_view
         */
        public void edit_note() {
            this.notes_view.editable = true;
            this.notes_view.cursor_visible = true;
            this.notes_view.grab_focus();
            this.presentation_controller.set_ignore_input_events(true);
        }

        /**
         * Handle key presses when editing a note
         */
        protected bool on_key_press_notes_view(Gtk.Widget source, Gdk.EventKey key) {
            if (key.keyval == Gdk.Key.Escape) { /* Escape */
                this.notes_view.editable = false;
                this.notes_view.cursor_visible = false;
                this.metadata.get_notes().set_note(this.notes_view.buffer.text,
                    this.presentation_controller.current_user_slide_number);
                this.presentation_controller.set_ignore_input_events(false);
                return true;
            } else {
                return false;
            }
        }

        /**
         * Update the text of the current note
         */
        protected void update_note() {
            string this_note = this.metadata.get_notes().get_note_for_slide(
                this.presentation_controller.current_user_slide_number);
            this.notes_view.buffer.text = this_note;
        }

        public void show_overview() {
            this.slide_stack.set_visible_child_name("overview");
            this.overview.ensure_focus();
            this.overview.current_slide = this.presentation_controller.current_user_slide_number;
        }

        public void hide_overview() {
            this.slide_stack.set_visible_child_name("slides");
            this.overview.ensure_structure();
        }

        /**
         * Take a cache observer and register it with all prerendering Views
         * shown on the window.
         *
         * Furthermore it is taken care of to add the cache observer to this window
         * for display, as it is a Image widget after all.
         */
        public void set_cache_observer(CacheStatus observer) {
            var current_prerendering_view = this.current_view as View.Prerendering;
            if (current_prerendering_view != null) {
                observer.monitor_view(current_prerendering_view);
            }
            var next_prerendering_view = this.next_view as View.Prerendering;
            if (next_prerendering_view != null) {
                observer.monitor_view(next_prerendering_view);
            }

            observer.update_progress.connect(this.prerender_progress.set_fraction);
            observer.update_complete.connect(this.prerender_finished);
            this.prerender_progress.show();
        }

        public void prerender_finished() {
            this.prerender_progress.opacity = 0;  // hide() causes a flash for re-layout.
            this.overview.set_cache(((Renderer.Caching) this.next_view.get_renderer()).cache);
        }

        /**
         * Increase font sizes for Widgets
         */
        public void increase_font_size() {
            Pango.FontDescription font_desc = get_notes_font_description();

            int font_size = (int)(font_desc.get_size()*1.1);
            font_desc.set_size(font_size);
            this.metadata.font_size = font_size;
            this.notes_view.override_font(font_desc);
        }

        /**
         * Decrease font sizes for Widgets
         */
        public void decrease_font_size() {
            Pango.FontDescription font_desc = get_notes_font_description();

            int font_size = (int)(font_desc.get_size()/1.1);
            font_desc.set_size(font_size);
            this.metadata.font_size = font_size;
            this.notes_view.override_font(font_desc);
        }

        private Pango.FontDescription get_notes_font_description() {
            Gtk.StyleContext style_context = this.notes_view.get_style_context();
            Pango.FontDescription font_desc;
            style_context.get(style_context.get_state(), "font", out font_desc, null);

            return font_desc;
        }
    }
}<|MERGE_RESOLUTION|>--- conflicted
+++ resolved
@@ -212,11 +212,8 @@
 
             // TextView for notes in the slides
             this.notes_view = new Gtk.TextView();
-<<<<<<< HEAD
             this.notes_view.name = "notesView";
-=======
             this.notes_view.set_size_request(next_allocated_width, -1);
->>>>>>> b5517999
             this.notes_view.editable = false;
             this.notes_view.cursor_visible = false;
             this.notes_view.wrap_mode = Gtk.WrapMode.WORD;
